--- conflicted
+++ resolved
@@ -102,7 +102,6 @@
 > generated UUID
 
 <br/>
-<<<<<<< HEAD
 
 #### start_streaming_raw_data
 
@@ -120,9 +119,7 @@
 Parameters: 
 >`uuid`: UUID of whoever is wants to stop streaming raw data.
 
-<br>
-=======
->>>>>>> d214eddb
+<br/>
 
 #### p300_predict
 Make a prediction for whether P300 occurs at a timestamp.
