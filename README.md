
# Neurostack

Streaming brain waves to machine learning services, made easy.

## Installation

Neurostack runs in Python 3.6. We recommend working in a virtual environment (see [Conda](https://www.anaconda.com/) or [venv](https://docs.python.org/3/library/venv.html)).

To install dependencies for the Neurostack client, run
```bash
pip install -r requirements.txt
```

To install dependencies for the Neurostack server, run
```bash
pip install -r server_requirements.txt
```

## Usage

To run the Neurostack server, use `python start_server.py`. It will run on localhost:8001.

__Neurostack server is currently running on `neurostack.neurotechuoft.com` on port 8001, so if you do not wish to run the server locally, you may directly connect to our server.__

To run the Neurostack client from the command line, use `python neurostack.py`.

It takes three optional arguments:

> `--address`: ip: port to run Neurostack client on. The default is localhost:8002.\
>`--server_address`: ip: port for Neurostack server to connect to.\
>`--use_fake_data`: Use flag to generate fake data.

Example Usage:

>`python neurostack.py --server_address neurostack.neurotechuoft.com:8001 --address localhost:8002 --use_fake_data`


## Training and making predictions

To use, send a job to the backend with parameters and a callback function. To connect to the backend:

```python
from socketIO_client import SocketIO
import time
import json


def callback_function(*args):
    print(args)

# p300 server running on localhost:8002
socket_client = SocketIO('localhost', 8002)
socket_client.connect()

# initialize handlers
socket_client.on('uuid', print_results)
socket_client.on('train', print_results)
socket_client.on('predict', print_results)
```

To generate a UUID:

```python
# Generate a UUID
socket_client.emit('generate_uuid', None)
socket_client.wait(seconds=1)
```

To send a prediction job:

```python
uuid = 'None'             # Universally unique ID for identification
timestamp = time.time()   # Timestamp of data

# Send a prediction job with the data at timestamp
args = json.dumps({
    'uuid': uuid,
    'timestamp': timestamp
})
socket_client.emit("p300_predict", args)
socket_client.wait(seconds=2)
```

To send a training job:

```python
p300 = 1                  # For training: 1 is P300, 0 is no P300

# Send a training job with the data at timestamp
args = json.dumps({
    'uuid': uuid,
    'timestamp': timestamp,
    'p300': p300
})
socket_client.emit("p300_train", args)
socket_client.wait(seconds=2)
```

## WebSocket API

Below are Neurostack's API endpoints. Currently we support detection for the following:

- P300 brain wave
- Left/right brain activity

<br/>

#### generate_uuid
Generate a universally unique identifier.

Parameters:
> None

Returns:
> generated UUID

<br/>

#### start_streaming_raw_data

Start streaming raw EEG data. Applications that want to use this should listen for the event `raw_data`, which Neurostack will continuously emit to.

Parameters: 
>`uuid`: UUID of whoever is wants to stream raw data. This will open up a raw data stream for this specific user.

<br/>

#### stop_streaming_raw_data

Stop streaming raw EEG data. 

Parameters: 
>`uuid`: UUID of whoever is wants to stop streaming raw data.

<br/>

#### p300_predict
Make a prediction for whether P300 occurs at a timestamp.

Parameters:
> `uuid`: UUID of whoever is making a prediction. This will determine which classifier we will load up and use.  
>`timestamp`: timestamp of chunk of data

Emits an event called `predict` with arguments:
> `uuid`: UUID of caller  
>`p300`: either True or False, predicting whether there is a P300 ERP  
>`score`: a value from 0 to 1 denoting the confidence in the prediction

<br/>

#### p300_train
Give a training example to the P300 classifier.

Parameters:
> `uuid`: UUID of whoever is making a prediction. This will determine which classifier we will load up and use.  
>`timestamp`: timestamp of chunk of data  
>`p300`: either True or False (or 1 or 0), depending on whether there should be a P300 ERP

Emits an event called `train` with arguments:
> `uuid`: UUID of caller  
`acc`: accuracy of current classifier. This is either None/null (not enough training samples for training), or a number between 0 and 1.

<br/>

#### left_right_predict
Make a prediction for whether the user is using their left or right brain at a timestamp.

Parameters:
> `uuid`: UUID of whoever is making a prediction. This will determine which classifier we will load up and use.  
`timestamp`: timestamp of chunk of data

Emits an event called `predict` with arguments:
> `uuid`: UUID of caller  
`left`: either True or False, predicting whether the user is using their left (True) or right (False) brain  
`score`: a value from 0 to 1 denoting the confidence in the prediction

<br/>

#### left_right_train
Give a training example to the left/right brain classifier.

Parameters:
> `uuid`: UUID of whoever is making a prediction. This will determine which classifier we will load up and use.  
`timestamp`: timestamp of chunk of data  
`left`: True if using left brain, or False if using right brain

Emits an event called `train` with arguments:
> `uuid`: UUID of caller  
<<<<<<< HEAD
`acc`: accuracy of current classifier. This is either None/null (not enough training samples for training), or a number between 0 and 1.
=======
>`acc`: accuracy of current classifier. This is either None/null (not enough training samples for training), or a number between 0 and 1.
>>>>>>> 2bf3c577
<|MERGE_RESOLUTION|>--- conflicted
+++ resolved
@@ -187,8 +187,4 @@
 
 Emits an event called `train` with arguments:
 > `uuid`: UUID of caller  
-<<<<<<< HEAD
-`acc`: accuracy of current classifier. This is either None/null (not enough training samples for training), or a number between 0 and 1.
-=======
->`acc`: accuracy of current classifier. This is either None/null (not enough training samples for training), or a number between 0 and 1.
->>>>>>> 2bf3c577
+>`acc`: accuracy of current classifier. This is either None/null (not enough training samples for training), or a number between 0 and 1.